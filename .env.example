<<<<<<< HEAD
# 이 파일을 `.env`로 복사한 뒤 값을 채워주세요.

# 관리자 보호 엔드포인트에 사용할 강력한 랜덤 문자열
# 생성 방법: python -c "import secrets; print(secrets.token_urlsafe(32))"
ADMIN_TOKEN=!CQ[K>|0qanS4CIxl:+a.%5^oUShm08J>zJ<z0(q#MTe

# 크롤 대상 URL (미설정 시 아래 기본값 사용)
CRAWL_URL=https://www.xn--2q1bm5w1qdbqaq6cwvm.com/wp-content/themes/welcomecar-new/auction_data.csv

# 파일 저장/다운로드 위치 (프로젝트 루트 기준 상대 경로 또는 절대 경로)
SOURCES_DIR=sources

# 선택 사항
# APP_NAME=Car Auction API
# APP_VERSION=1.0.0

# Firestore (선택 사항)
# Cloud Firestore에 CSV를 저장하려면 활성화하세요
FIRESTORE_ENABLED=false
FIRESTORE_COLLECTION=auction_data

# Spanner (선택 사항)
# 로컬 파일 시스템 대신 Cloud Spanner에 크롤된 CSV를 저장/조회하려면 활성화하세요
SPANNER_ENABLED=false
# 기본값(비어 있음)일 경우 Application Default Credentials(ADC)에서 프로젝트를 자동 감지 시도
GCP_PROJECT=
# 다른 시스템에서 자주 쓰는 대체 변수. GCP_PROJECT가 비어 있으면 이 값을 사용
# GCP_PROJECT_ID=

# Spanner 인스턴스/데이터베이스/테이블 설정
SPANNER_INSTANCE=car-auction-250926
SPANNER_DATABASE=car_auction_spanner
SPANNER_ITEMS_TABLE=auction_items
SPANNER_METADATA_TABLE=auction_batches

# 로컬 개발 시 SDK 인증을 위해 서비스 계정 JSON 파일 경로를 지정하세요
# GOOGLE_APPLICATION_CREDENTIALS=/절대/경로/your-sa.json

# 대체 자격증명 입력: 파일 경로 또는 RAW JSON, Base64 JSON을 지원합니다.
# 설정 시 GOOGLE_APPLICATION_CREDENTIALS가 자동으로 구성됩니다.
# 예) 파일 경로:    GCP_SA_KEY=/절대/경로/your-sa.json
# 예) RAW JSON:     GCP_SA_KEY={"type":"service_account",...}
# 예) Base64 JSON:  GCP_SA_KEY=eyJ0eXBlIjoic2VydmljZV9hY2NvdW50Ii4uLg==
# GCP_SA_KEY=
=======
﻿# Copy this file to `.env` and fill in the values as needed.

# Admin token for protected endpoints (generate a strong random string)
# Generate example: python -c "import secrets; print(secrets.token_urlsafe(32))"
ADMIN_TOKEN=!CQ[K>|0qanS4CIxl:+a.%5^oUShm08J>zJ<z0(q#MTe

# Default crawl source URL (leave blank to disable fetching)
CRAWL_URL=https://www.xn--2q1bm5w1qdbqaq6cwvm.com/wp-content/themes/welcomecar-new/auction_data.csv

# Local directory used to store downloaded CSV files (relative to project root)
SOURCES_DIR=sources

# Optional overrides
# APP_NAME=Car Auction API
# APP_VERSION=1.0.0

# Supabase configuration (enable to store CSVs remotely)
SUPABASE_ENABLED=false
# Base URL for your Supabase project (e.g., https://xyzcompany.supabase.co)
SUPABASE_URL=
# Supabase service role key (required for writes)
SUPABASE_SERVICE_ROLE_KEY=
# Optional anon key (used only when service role is empty)
# SUPABASE_ANON_KEY=
# Table that stores parsed CSV rows (one row per vehicle entry)
SUPABASE_TABLE=auction_data
# Optional history table (append-only) for audit purposes
# SUPABASE_HISTORY_TABLE=auction_data_history
>>>>>>> aa07de2f
<|MERGE_RESOLUTION|>--- conflicted
+++ resolved
@@ -1,49 +1,3 @@
-<<<<<<< HEAD
-# 이 파일을 `.env`로 복사한 뒤 값을 채워주세요.
-
-# 관리자 보호 엔드포인트에 사용할 강력한 랜덤 문자열
-# 생성 방법: python -c "import secrets; print(secrets.token_urlsafe(32))"
-ADMIN_TOKEN=!CQ[K>|0qanS4CIxl:+a.%5^oUShm08J>zJ<z0(q#MTe
-
-# 크롤 대상 URL (미설정 시 아래 기본값 사용)
-CRAWL_URL=https://www.xn--2q1bm5w1qdbqaq6cwvm.com/wp-content/themes/welcomecar-new/auction_data.csv
-
-# 파일 저장/다운로드 위치 (프로젝트 루트 기준 상대 경로 또는 절대 경로)
-SOURCES_DIR=sources
-
-# 선택 사항
-# APP_NAME=Car Auction API
-# APP_VERSION=1.0.0
-
-# Firestore (선택 사항)
-# Cloud Firestore에 CSV를 저장하려면 활성화하세요
-FIRESTORE_ENABLED=false
-FIRESTORE_COLLECTION=auction_data
-
-# Spanner (선택 사항)
-# 로컬 파일 시스템 대신 Cloud Spanner에 크롤된 CSV를 저장/조회하려면 활성화하세요
-SPANNER_ENABLED=false
-# 기본값(비어 있음)일 경우 Application Default Credentials(ADC)에서 프로젝트를 자동 감지 시도
-GCP_PROJECT=
-# 다른 시스템에서 자주 쓰는 대체 변수. GCP_PROJECT가 비어 있으면 이 값을 사용
-# GCP_PROJECT_ID=
-
-# Spanner 인스턴스/데이터베이스/테이블 설정
-SPANNER_INSTANCE=car-auction-250926
-SPANNER_DATABASE=car_auction_spanner
-SPANNER_ITEMS_TABLE=auction_items
-SPANNER_METADATA_TABLE=auction_batches
-
-# 로컬 개발 시 SDK 인증을 위해 서비스 계정 JSON 파일 경로를 지정하세요
-# GOOGLE_APPLICATION_CREDENTIALS=/절대/경로/your-sa.json
-
-# 대체 자격증명 입력: 파일 경로 또는 RAW JSON, Base64 JSON을 지원합니다.
-# 설정 시 GOOGLE_APPLICATION_CREDENTIALS가 자동으로 구성됩니다.
-# 예) 파일 경로:    GCP_SA_KEY=/절대/경로/your-sa.json
-# 예) RAW JSON:     GCP_SA_KEY={"type":"service_account",...}
-# 예) Base64 JSON:  GCP_SA_KEY=eyJ0eXBlIjoic2VydmljZV9hY2NvdW50Ii4uLg==
-# GCP_SA_KEY=
-=======
 ﻿# Copy this file to `.env` and fill in the values as needed.
 
 # Admin token for protected endpoints (generate a strong random string)
@@ -71,5 +25,4 @@
 # Table that stores parsed CSV rows (one row per vehicle entry)
 SUPABASE_TABLE=auction_data
 # Optional history table (append-only) for audit purposes
-# SUPABASE_HISTORY_TABLE=auction_data_history
->>>>>>> aa07de2f
+# SUPABASE_HISTORY_TABLE=auction_data_history