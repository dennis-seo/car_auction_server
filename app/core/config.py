--- conflicted
+++ resolved
@@ -19,26 +19,6 @@
     # Admin token for protected endpoints (set via .env or secrets)
     ADMIN_TOKEN: str = ""
 
-<<<<<<< HEAD
-    # Firestore integration
-    FIRESTORE_ENABLED: bool = False
-    FIRESTORE_COLLECTION: str = "auction_data"
-
-    # Spanner integration
-    SPANNER_ENABLED: bool = False
-    # Primary project id; if empty, fallback to GCP_PROJECT_ID
-    GCP_PROJECT: str = ""
-    # Alternative env commonly used in other systems
-    GCP_PROJECT_ID: str = ""
-    SPANNER_INSTANCE: str = ""
-    SPANNER_DATABASE: str = ""
-    SPANNER_ITEMS_TABLE: str = "auction_items"
-    SPANNER_METADATA_TABLE: str = "auction_batches"
-    # Standard Google ADC via env var `GOOGLE_APPLICATION_CREDENTIALS` is used if present
-    GOOGLE_APPLICATION_CREDENTIALS: str = ""
-    # Alternative credential input: path, raw JSON, or base64 JSON
-    GCP_SA_KEY: str = ""
-=======
     # Supabase integration
     SUPABASE_ENABLED: bool = False
     SUPABASE_URL: str = ""
@@ -49,7 +29,6 @@
 
     # Optional Google credentials (used by Firestore migration scripts)
     GOOGLE_APPLICATION_CREDENTIALS: str = ""
->>>>>>> aa07de2f
 
     # pydantic-settings v2 style config
     model_config = SettingsConfigDict(
