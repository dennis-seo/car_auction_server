﻿import os
import sys
import logging
import threading
from fastapi import FastAPI
from fastapi.middleware.cors import CORSMiddleware

# Allow running this file directly (IDE Run button)
if __package__ is None or __package__ == "":
    # add project root to sys.path so `import app...` works when running app/main.py
    sys.path.append(os.path.dirname(os.path.dirname(__file__)))

from app.api.v1.routes.dates import router as dates_router
from app.api.v1.routes.files import router as files_router
from app.api.v1.routes.admin import router as admin_router
from app.core.config import settings
from app.crawler.downloader import download_if_changed
try:
<<<<<<< HEAD
    from app.repositories import spanner_repo  # type: ignore
except Exception:
    spanner_repo = None  # type: ignore

try:
    from app.repositories import firestore_repo  # type: ignore
except Exception:
    firestore_repo = None  # type: ignore
=======
    from app.repositories import supabase_repo  # type: ignore
except Exception:
    supabase_repo = None  # type: ignore

>>>>>>> aa07de2f


def create_app() -> FastAPI:
    app = FastAPI(
        title="Car Auction API",
        version="1.0.0",
        docs_url="/api/docs",
        redoc_url="/api/redoc",
        openapi_url="/api/openapi.json",
    )

    # CORS: mirror behavior from the simple server
    app.add_middleware(
        CORSMiddleware,
        allow_origins=["*"],
        allow_credentials=False,
        allow_methods=["GET", "POST", "OPTIONS"],
        allow_headers=["*"],
    )

    # Mount routers (keep paths identical to current API)
    app.include_router(dates_router, prefix="/api")
    app.include_router(files_router, prefix="/api")
    app.include_router(admin_router, prefix="/api")

    # Kick off one crawl attempt on startup (non-blocking)
    # Use uvicorn's error logger so INFO lines show up under uvicorn
    logger = logging.getLogger("uvicorn.error")

    @app.on_event("startup")
    async def _startup_crawl_once() -> None:
        url = getattr(settings, "CRAWL_URL", None)
        if not url:
            return

        def _run():
            try:
<<<<<<< HEAD
                # Spanner config summary (safe)
                import os as _os
                from datetime import datetime as _dt
                from app.utils.bizdate import next_business_day
                logger.info(
                    "Backend config: spanner_enabled=%s firestore_enabled=%s project=%s creds=%s",
                    getattr(settings, "SPANNER_ENABLED", False),
                    getattr(settings, "FIRESTORE_ENABLED", False),
                    getattr(settings, "GCP_PROJECT", "<auto>"),
                    _os.path.basename(_os.getenv("GOOGLE_APPLICATION_CREDENTIALS") or "<env-not-set>"),
=======
                # Supabase config summary (safe)
                from datetime import datetime as _dt
                from app.utils.bizdate import next_business_day
                logger.info(
                    "Supabase config: enabled=%s url=%s table=%s history_table=%s",
                    getattr(settings, "SUPABASE_ENABLED", False),
                    getattr(settings, "SUPABASE_URL", "") or "<unset>",
                    getattr(settings, "SUPABASE_TABLE", "<unset>"),
                    getattr(settings, "SUPABASE_HISTORY_TABLE", "") or "<none>",
>>>>>>> aa07de2f
                )
                # Decide source date for crawler (YYMMDD)
                src_date = _dt.now().strftime("%y%m%d")

<<<<<<< HEAD
                logger.info("Startup crawl (pre-checked Spanner): %s", url)
                result = download_if_changed(url, return_bytes_on_no_change=True)
                logger.info(
                    "Startup crawl result: changed=%s status=%s filename=%s path=%s",
                    result.get("changed"),
                    result.get("status"),
                    result.get("filename"),
                    result.get("path"),
                )
                if result.get("path") or result.get("content"):
                    import os

=======
                logger.info("Startup crawl (pre-checked Supabase): %s", url)
                result = download_if_changed(url, return_bytes_on_no_change=True)
                logger.info("Startup crawl result: %s", result)
                if settings.SUPABASE_ENABLED and supabase_repo is not None and (result.get("path") or result.get("content")):
>>>>>>> aa07de2f
                    content = None
                    filename = None
                    if result.get("path"):
                        path = result["path"]
                        filename = os.path.basename(path)
<<<<<<< HEAD
                        try:
                            with open(path, "rb") as f:
                                content = f.read()
                        except Exception as exc:
                            logger.error("Failed to read downloaded file %s: %s", path, exc)
                            content = result.get("content")
                    else:
                        content = result.get("content")
                        filename = result.get("filename") or f"auction_data_{src_date}.csv"

=======
                        with open(path, "rb") as f:
                            content = f.read()
                    else:
                        content = result.get("content")
                        filename = result.get("filename") or f"auction_data_{src_date}.csv"
                    # Try to parse src_date from filename if possible
>>>>>>> aa07de2f
                    if filename and filename.startswith("auction_data_") and filename.endswith(".csv"):
                        try:
                            src_date = filename[len("auction_data_") : -len(".csv")]
                        except Exception:
                            pass
<<<<<<< HEAD

=======
                    # Map to target business date and upload when changed or missing
>>>>>>> aa07de2f
                    try:
                        target_date = next_business_day(src_date)
                    except Exception:
                        target_date = src_date
<<<<<<< HEAD

                    if content and filename:
                        should_upload = bool(result.get("changed"))

                        if settings.SPANNER_ENABLED and spanner_repo is not None:
                            try:
                                try:
                                    exists = spanner_repo.get_csv(target_date)  # type: ignore[attr-defined]
                                except Exception:
                                    exists = None
                                if exists is None or should_upload:
                                    spanner_repo.save_csv(target_date, filename, content)  # type: ignore[attr-defined]
                            except Exception as exc:
                                logger.error("Spanner upload failed: %s", exc)

                        if settings.FIRESTORE_ENABLED and firestore_repo is not None:
                            try:
                                try:
                                    exists_fs = firestore_repo.get_csv(target_date)  # type: ignore[attr-defined]
                                except Exception:
                                    exists_fs = None
                                if exists_fs is None or should_upload:
                                    firestore_repo.save_csv(target_date, filename, content)  # type: ignore[attr-defined]
                            except Exception as exc:
                                logger.error("Firestore upload failed: %s", exc)
=======
                    should_upload = bool(result.get("changed"))
                    if content and filename:
                        # If row is missing, upload regardless of changed
                        try:
                            exists = supabase_repo.get_csv(target_date)  # type: ignore[attr-defined]
                        except Exception:
                            exists = None
                        if exists is None or should_upload:
                            supabase_repo.save_csv(target_date, filename, content)  # type: ignore[attr-defined]
>>>>>>> aa07de2f
            except Exception as exc:
                logger.error("Startup crawl failed: %s", exc)

        threading.Thread(target=_run, daemon=True).start()

    return app


app = create_app()

if __name__ == "__main__":
    # Local dev entrypoint: python app/main.py
    import uvicorn

    uvicorn.run(app, host="0.0.0.0", port=8000)<|MERGE_RESOLUTION|>--- conflicted
+++ resolved
@@ -16,31 +16,14 @@
 from app.core.config import settings
 from app.crawler.downloader import download_if_changed
 try:
-<<<<<<< HEAD
-    from app.repositories import spanner_repo  # type: ignore
-except Exception:
-    spanner_repo = None  # type: ignore
-
-try:
-    from app.repositories import firestore_repo  # type: ignore
-except Exception:
-    firestore_repo = None  # type: ignore
-=======
     from app.repositories import supabase_repo  # type: ignore
 except Exception:
     supabase_repo = None  # type: ignore
 
->>>>>>> aa07de2f
 
 
 def create_app() -> FastAPI:
-    app = FastAPI(
-        title="Car Auction API",
-        version="1.0.0",
-        docs_url="/api/docs",
-        redoc_url="/api/redoc",
-        openapi_url="/api/openapi.json",
-    )
+    app = FastAPI(title="Car Auction API", version="1.0.0")
 
     # CORS: mirror behavior from the simple server
     app.add_middleware(
@@ -68,18 +51,6 @@
 
         def _run():
             try:
-<<<<<<< HEAD
-                # Spanner config summary (safe)
-                import os as _os
-                from datetime import datetime as _dt
-                from app.utils.bizdate import next_business_day
-                logger.info(
-                    "Backend config: spanner_enabled=%s firestore_enabled=%s project=%s creds=%s",
-                    getattr(settings, "SPANNER_ENABLED", False),
-                    getattr(settings, "FIRESTORE_ENABLED", False),
-                    getattr(settings, "GCP_PROJECT", "<auto>"),
-                    _os.path.basename(_os.getenv("GOOGLE_APPLICATION_CREDENTIALS") or "<env-not-set>"),
-=======
                 # Supabase config summary (safe)
                 from datetime import datetime as _dt
                 from app.utils.bizdate import next_business_day
@@ -89,95 +60,35 @@
                     getattr(settings, "SUPABASE_URL", "") or "<unset>",
                     getattr(settings, "SUPABASE_TABLE", "<unset>"),
                     getattr(settings, "SUPABASE_HISTORY_TABLE", "") or "<none>",
->>>>>>> aa07de2f
                 )
                 # Decide source date for crawler (YYMMDD)
                 src_date = _dt.now().strftime("%y%m%d")
 
-<<<<<<< HEAD
-                logger.info("Startup crawl (pre-checked Spanner): %s", url)
-                result = download_if_changed(url, return_bytes_on_no_change=True)
-                logger.info(
-                    "Startup crawl result: changed=%s status=%s filename=%s path=%s",
-                    result.get("changed"),
-                    result.get("status"),
-                    result.get("filename"),
-                    result.get("path"),
-                )
-                if result.get("path") or result.get("content"):
-                    import os
-
-=======
                 logger.info("Startup crawl (pre-checked Supabase): %s", url)
                 result = download_if_changed(url, return_bytes_on_no_change=True)
                 logger.info("Startup crawl result: %s", result)
                 if settings.SUPABASE_ENABLED and supabase_repo is not None and (result.get("path") or result.get("content")):
->>>>>>> aa07de2f
                     content = None
                     filename = None
                     if result.get("path"):
                         path = result["path"]
                         filename = os.path.basename(path)
-<<<<<<< HEAD
-                        try:
-                            with open(path, "rb") as f:
-                                content = f.read()
-                        except Exception as exc:
-                            logger.error("Failed to read downloaded file %s: %s", path, exc)
-                            content = result.get("content")
-                    else:
-                        content = result.get("content")
-                        filename = result.get("filename") or f"auction_data_{src_date}.csv"
-
-=======
                         with open(path, "rb") as f:
                             content = f.read()
                     else:
                         content = result.get("content")
                         filename = result.get("filename") or f"auction_data_{src_date}.csv"
                     # Try to parse src_date from filename if possible
->>>>>>> aa07de2f
                     if filename and filename.startswith("auction_data_") and filename.endswith(".csv"):
                         try:
                             src_date = filename[len("auction_data_") : -len(".csv")]
                         except Exception:
                             pass
-<<<<<<< HEAD
-
-=======
                     # Map to target business date and upload when changed or missing
->>>>>>> aa07de2f
                     try:
                         target_date = next_business_day(src_date)
                     except Exception:
                         target_date = src_date
-<<<<<<< HEAD
-
-                    if content and filename:
-                        should_upload = bool(result.get("changed"))
-
-                        if settings.SPANNER_ENABLED and spanner_repo is not None:
-                            try:
-                                try:
-                                    exists = spanner_repo.get_csv(target_date)  # type: ignore[attr-defined]
-                                except Exception:
-                                    exists = None
-                                if exists is None or should_upload:
-                                    spanner_repo.save_csv(target_date, filename, content)  # type: ignore[attr-defined]
-                            except Exception as exc:
-                                logger.error("Spanner upload failed: %s", exc)
-
-                        if settings.FIRESTORE_ENABLED and firestore_repo is not None:
-                            try:
-                                try:
-                                    exists_fs = firestore_repo.get_csv(target_date)  # type: ignore[attr-defined]
-                                except Exception:
-                                    exists_fs = None
-                                if exists_fs is None or should_upload:
-                                    firestore_repo.save_csv(target_date, filename, content)  # type: ignore[attr-defined]
-                            except Exception as exc:
-                                logger.error("Firestore upload failed: %s", exc)
-=======
                     should_upload = bool(result.get("changed"))
                     if content and filename:
                         # If row is missing, upload regardless of changed
@@ -187,7 +98,6 @@
                             exists = None
                         if exists is None or should_upload:
                             supabase_repo.save_csv(target_date, filename, content)  # type: ignore[attr-defined]
->>>>>>> aa07de2f
             except Exception as exc:
                 logger.error("Startup crawl failed: %s", exc)
 
