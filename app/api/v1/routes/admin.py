import os
from typing import Optional

from fastapi import APIRouter, HTTPException, Header

from app.core.config import settings
from app.crawler.downloader import download_if_changed
<<<<<<< HEAD
from app.services.csv_service import list_available_dates
from app.utils.bizdate import next_business_day, previous_source_candidates_for_mapped
from app.repositories.file_repo import resolve_csv_filepath

try:
    from app.repositories import spanner_repo  # type: ignore
except Exception:
    spanner_repo = None  # type: ignore

try:
    from app.repositories import firestore_repo  # type: ignore
except Exception:
    firestore_repo = None  # type: ignore
=======
from app.utils.bizdate import next_business_day
from app.repositories.file_repo import resolve_csv_filepath

try:
    from app.repositories import supabase_repo  # type: ignore
except Exception:
    supabase_repo = None  # type: ignore
>>>>>>> aa07de2f


router = APIRouter()


def _extract_bearer_token(authorization: Optional[str]) -> Optional[str]:
    if not authorization:
        return None
    parts = authorization.split()
    if len(parts) == 2 and parts[0].lower() == "bearer":
        return parts[1]
    return None


@router.post("/admin/crawl")
def admin_crawl(
    authorization: Optional[str] = Header(default=None),
    x_admin_token: Optional[str] = Header(default=None),
    ext: str = "csv",
    prefix: str = "auction_data_",
    date: Optional[str] = None,
    force: bool = False,
):
    token = _extract_bearer_token(authorization) or x_admin_token
    if not settings.ADMIN_TOKEN or token != settings.ADMIN_TOKEN:
        raise HTTPException(status_code=401, detail="Unauthorized")

    if not settings.CRAWL_URL:
        raise HTTPException(status_code=400, detail="CRAWL_URL not configured")

    try:
        # Decide the original/source date we intend to fetch/save for
        src_date = date
        if not src_date:
            from datetime import datetime as _dt
<<<<<<< HEAD
            src_date = _dt.now().strftime("%y%m%d")

        # Target Spanner row id is next business day of the source date
=======

            src_date = _dt.now().strftime("%y%m%d")

        # Target Supabase row id is next business day of the source date
>>>>>>> aa07de2f
        target_date = next_business_day(src_date)

        # Perform download/check (always), so we can decide overwrite based on change
        result = download_if_changed(
            settings.CRAWL_URL,
            file_ext=ext,
            filename_prefix=prefix,
            date_override=src_date,
            return_bytes_on_no_change=True,
        )
<<<<<<< HEAD
        import os
        content = None
        filename = None
        if result.get("path"):
            try:
                path = result["path"]
                filename = os.path.basename(path)
                with open(path, "rb") as f:
                    content = f.read()
            except Exception as fe:
                result["read_error"] = str(fe)
                content = result.get("content")
                filename = filename or result.get("filename") or f"{prefix}{src_date}.{ext}"
        else:
            content = result.get("content")
            filename = result.get("filename") or f"{prefix}{src_date}.{ext}"

        # If Spanner is enabled, upload when changed, or when row doesn't exist yet
        if settings.SPANNER_ENABLED and spanner_repo is not None and content:
            try:
                try:
                    exists = spanner_repo.get_csv(target_date)  # type: ignore[attr-defined]
                except Exception:
                    exists = None
                should_upload_spanner = bool(result.get("changed")) or (exists is None) or force
                if should_upload_spanner and filename:
                    spanner_repo.save_csv(target_date, filename, content)  # type: ignore[attr-defined]
                    result["uploaded_to_spanner"] = True
                else:
                    result["uploaded_to_spanner"] = False
                result["spanner_row_id"] = target_date
            except Exception as fe:
                result["uploaded_to_spanner"] = False
                result["spanner_error"] = str(fe)

        if settings.FIRESTORE_ENABLED and firestore_repo is not None and content:
            try:
                try:
                    exists_fs = firestore_repo.get_csv(target_date)  # type: ignore[attr-defined]
                except Exception:
                    exists_fs = None
                should_upload_fs = bool(result.get("changed")) or (exists_fs is None) or force
                if should_upload_fs and filename:
                    firestore_repo.save_csv(target_date, filename, content)  # type: ignore[attr-defined]
                    result["uploaded_to_firestore"] = True
                else:
                    result["uploaded_to_firestore"] = False
                result["firestore_doc_id"] = target_date
            except Exception as fe:
                result["uploaded_to_firestore"] = False
                result["firestore_error"] = str(fe)
        if settings.SPANNER_ENABLED and spanner_repo is not None and "spanner_row_id" not in result:
            result["spanner_row_id"] = target_date
        if settings.SPANNER_ENABLED and spanner_repo is not None and "uploaded_to_spanner" not in result:
            result["uploaded_to_spanner"] = False
        if settings.FIRESTORE_ENABLED and firestore_repo is not None and "firestore_doc_id" not in result:
            result["firestore_doc_id"] = target_date
        if settings.FIRESTORE_ENABLED and firestore_repo is not None and "uploaded_to_firestore" not in result:
            result["uploaded_to_firestore"] = False
=======
        # If Supabase is enabled, upload when changed, or when doc doesn't exist yet
        if settings.SUPABASE_ENABLED and supabase_repo is not None and (result.get("path") or result.get("content")):
            try:
                # Determine whether target already exists
                try:
                    exists = supabase_repo.get_csv(target_date)  # type: ignore[attr-defined]
                except Exception:
                    exists = None

                content = None
                filename = None
                if result.get("path"):
                    path = result["path"]
                    filename = os.path.basename(path)
                    with open(path, "rb") as f:
                        content = f.read()
                else:
                    content = result.get("content")
                    filename = result.get("filename") or f"{prefix}{src_date}.{ext}"

                should_upload = bool(result.get("changed")) or (exists is None) or force
                if should_upload and content and filename:
                    supabase_repo.save_csv(target_date, filename, content)  # type: ignore[attr-defined]
                    result["uploaded_to_supabase"] = True
                    result["supabase_row_id"] = target_date
                else:
                    result["uploaded_to_supabase"] = False
                    result["supabase_row_id"] = target_date
            except Exception as fe:
                result["uploaded_to_supabase"] = False
                result["supabase_error"] = str(fe)
>>>>>>> aa07de2f
        return result
    except Exception as exc:
        raise HTTPException(status_code=500, detail=f"crawl failed: {exc}") from exc


@router.post("/admin/ensure/{date}")
def admin_ensure_date(
    date: str,
    authorization: Optional[str] = Header(default=None),
    x_admin_token: Optional[str] = Header(default=None),
):
    """
<<<<<<< HEAD
    Ensure a specific date's CSV exists in Spanner. If missing, try to upload it.
    Order:
      1) If record exists in Spanner -> return exists=true
      2) If local file exists in `sources` -> upload to Spanner
      3) Else attempt to download from CRAWL_URL with date override -> upload
    """
=======
    Ensure a specific date's CSV exists in Supabase. If missing, try to upload it.
    Order:
      1) If document exists in Supabase -> return exists=true
      2) If local file exists in `sources` -> upload to Supabase
      3) Else attempt to download from CRAWL_URL with date override -> upload
    """

>>>>>>> aa07de2f
    token = _extract_bearer_token(authorization) or x_admin_token
    if not settings.ADMIN_TOKEN or token != settings.ADMIN_TOKEN:
        raise HTTPException(status_code=401, detail="Unauthorized")

<<<<<<< HEAD
    spanner_enabled = settings.SPANNER_ENABLED and spanner_repo is not None
    firestore_enabled = settings.FIRESTORE_ENABLED and firestore_repo is not None

    if not (spanner_enabled or firestore_enabled):
        raise HTTPException(status_code=400, detail="No storage backend is enabled")
=======
    if not settings.SUPABASE_ENABLED or supabase_repo is None:
        raise HTTPException(status_code=400, detail="Supabase is not enabled/configured")
>>>>>>> aa07de2f

    try:
        # Treat the path parameter as the source/original date
        src_date = date
        target_date = next_business_day(src_date)

<<<<<<< HEAD
        filename = f"auction_data_{src_date}.csv"

        spanner_exists_before = None
        firestore_exists_before = None
        spanner_needs_upload = False
        firestore_needs_upload = False
        spanner_error = None
        firestore_error = None

        if spanner_enabled:
            try:
                exists = spanner_repo.get_csv(target_date)  # type: ignore[attr-defined]
            except Exception as exc:
                exists = None
                spanner_error = f"check_failed: {exc}"
            spanner_exists_before = exists is not None
            spanner_needs_upload = not spanner_exists_before

        if firestore_enabled:
            try:
                exists_fs = firestore_repo.get_csv(target_date)  # type: ignore[attr-defined]
            except Exception as exc:
                exists_fs = None
                firestore_error = f"check_failed: {exc}"
            firestore_exists_before = exists_fs is not None
            firestore_needs_upload = not firestore_exists_before

        if not spanner_needs_upload and not firestore_needs_upload:
            response = {
                "date": target_date,
                "exists_before": spanner_exists_before if spanner_enabled else firestore_exists_before,
                "uploaded_to_spanner": False,
                "uploaded_to_firestore": False,
                "source": None,
            }
            if spanner_exists_before is not None:
                response["spanner_exists_before"] = spanner_exists_before
            if firestore_exists_before is not None:
                response["firestore_exists_before"] = firestore_exists_before
            if spanner_error:
                response["spanner_error"] = spanner_error
            if firestore_error:
                response["firestore_error"] = firestore_error
            return response

        content = None
        source_used = None
        last_error = None

        if spanner_needs_upload or firestore_needs_upload:
            path = resolve_csv_filepath(filename)
            if path:
                try:
                    with open(path, "rb") as f:
                        content = f.read()
                    source_used = "local"
                except Exception as exc:
                    last_error = f"local_read_failed: {exc}"

        if content is None:
            if not settings.CRAWL_URL:
                raise HTTPException(status_code=400, detail="CRAWL_URL not configured")
            result = download_if_changed(
                settings.CRAWL_URL,
                file_ext="csv",
                filename_prefix="auction_data_",
                date_override=src_date,
                return_bytes_on_no_change=True,
            )
            filename = result.get("filename") or filename
            if result.get("path"):
                import os

                p = result["path"]
                filename = os.path.basename(p) or filename
                try:
                    with open(p, "rb") as f:
                        content = f.read()
                    source_used = "download"
                except Exception as exc:
                    content = result.get("content")
                    last_error = f"read_download_path_failed: {exc}"
            else:
                content = result.get("content")
                if content is not None:
                    source_used = "download"
=======
        # 1) Check Supabase existence for target date first
        try:
            exists = supabase_repo.get_csv(target_date)  # type: ignore[attr-defined]
        except Exception:
            exists = None
        if exists is not None:
            return {
                "date": target_date,
                "exists_before": True,
                "uploaded_to_supabase": False,
                "source": None,
            }

        # 2) Try local file from sources using source date
        filename = f"auction_data_{src_date}.csv"
        path = resolve_csv_filepath(filename)
        last_error = None
        if path:
            try:
                with open(path, "rb") as f:
                    content = f.read()
                supabase_repo.save_csv(target_date, filename, content)  # type: ignore[attr-defined]
                return {
                    "date": target_date,
                    "exists_before": False,
                    "uploaded_to_supabase": True,
                    "source": "local",
                }
            except Exception as fe:
                # Fall through to downloader attempt with error context
                last_error = f"local_upload_failed: {fe}"

        # 3) Attempt download using configured CRAWL_URL with src_date override
        if not settings.CRAWL_URL:
            raise HTTPException(status_code=400, detail="CRAWL_URL not configured")
        result = download_if_changed(
            settings.CRAWL_URL,
            file_ext="csv",
            filename_prefix="auction_data_",
            date_override=src_date,
            return_bytes_on_no_change=True,
        )
        content = None
        filename = result.get("filename") or filename
        if result.get("path"):
            p = result["path"]
            filename = os.path.basename(p) or filename
            try:
                with open(p, "rb") as f:
                    content = f.read()
            except Exception as fe:
                # Could not read the downloaded file path; rely on 'content' if present
                content = result.get("content")
                last_error = f"read_download_path_failed: {fe}"
        else:
            content = result.get("content")
>>>>>>> aa07de2f

        if not content:
            raise HTTPException(
                status_code=404,
                detail=(
                    "CSV not found locally or via download"
                    + (f" ({last_error})" if last_error else "")
                ),
            )

<<<<<<< HEAD
        uploaded_to_spanner = False
        uploaded_to_firestore = False

        if spanner_needs_upload and spanner_enabled:
            try:
                spanner_repo.save_csv(target_date, filename or f"auction_data_{src_date}.csv", content)  # type: ignore[attr-defined]
                uploaded_to_spanner = True
                spanner_exists_before = False
            except Exception as exc:
                spanner_error = f"upload_failed: {exc}"

        if firestore_needs_upload and firestore_enabled:
            try:
                firestore_repo.save_csv(target_date, filename or f"auction_data_{src_date}.csv", content)  # type: ignore[attr-defined]
                uploaded_to_firestore = True
                firestore_exists_before = False
            except Exception as exc:
                firestore_error = f"upload_failed: {exc}"

        response = {
            "date": target_date,
            "exists_before": spanner_exists_before if spanner_enabled else firestore_exists_before,
            "uploaded_to_spanner": uploaded_to_spanner if spanner_enabled else False,
            "uploaded_to_firestore": uploaded_to_firestore if firestore_enabled else False,
            "source": source_used,
        }
        if spanner_exists_before is not None:
            response["spanner_exists_before"] = spanner_exists_before
        if firestore_exists_before is not None:
            response["firestore_exists_before"] = firestore_exists_before
        if spanner_error:
            response["spanner_error"] = spanner_error
        if firestore_error:
            response["firestore_error"] = firestore_error
        return response
=======
        try:
            supabase_repo.save_csv(target_date, filename or f"auction_data_{src_date}.csv", content)  # type: ignore[attr-defined]
            return {
                "date": target_date,
                "exists_before": False,
                "uploaded_to_supabase": True,
                "source": "download",
            }
        except Exception as fe:
            raise HTTPException(status_code=500, detail=f"supabase_upload_failed: {fe}")
>>>>>>> aa07de2f
    except HTTPException:
        raise
    except Exception as exc:
        raise HTTPException(status_code=500, detail=f"ensure failed: {exc}") from exc<|MERGE_RESOLUTION|>--- conflicted
+++ resolved
@@ -5,21 +5,6 @@
 
 from app.core.config import settings
 from app.crawler.downloader import download_if_changed
-<<<<<<< HEAD
-from app.services.csv_service import list_available_dates
-from app.utils.bizdate import next_business_day, previous_source_candidates_for_mapped
-from app.repositories.file_repo import resolve_csv_filepath
-
-try:
-    from app.repositories import spanner_repo  # type: ignore
-except Exception:
-    spanner_repo = None  # type: ignore
-
-try:
-    from app.repositories import firestore_repo  # type: ignore
-except Exception:
-    firestore_repo = None  # type: ignore
-=======
 from app.utils.bizdate import next_business_day
 from app.repositories.file_repo import resolve_csv_filepath
 
@@ -27,7 +12,6 @@
     from app.repositories import supabase_repo  # type: ignore
 except Exception:
     supabase_repo = None  # type: ignore
->>>>>>> aa07de2f
 
 
 router = APIRouter()
@@ -63,16 +47,10 @@
         src_date = date
         if not src_date:
             from datetime import datetime as _dt
-<<<<<<< HEAD
+
             src_date = _dt.now().strftime("%y%m%d")
 
-        # Target Spanner row id is next business day of the source date
-=======
-
-            src_date = _dt.now().strftime("%y%m%d")
-
         # Target Supabase row id is next business day of the source date
->>>>>>> aa07de2f
         target_date = next_business_day(src_date)
 
         # Perform download/check (always), so we can decide overwrite based on change
@@ -83,67 +61,6 @@
             date_override=src_date,
             return_bytes_on_no_change=True,
         )
-<<<<<<< HEAD
-        import os
-        content = None
-        filename = None
-        if result.get("path"):
-            try:
-                path = result["path"]
-                filename = os.path.basename(path)
-                with open(path, "rb") as f:
-                    content = f.read()
-            except Exception as fe:
-                result["read_error"] = str(fe)
-                content = result.get("content")
-                filename = filename or result.get("filename") or f"{prefix}{src_date}.{ext}"
-        else:
-            content = result.get("content")
-            filename = result.get("filename") or f"{prefix}{src_date}.{ext}"
-
-        # If Spanner is enabled, upload when changed, or when row doesn't exist yet
-        if settings.SPANNER_ENABLED and spanner_repo is not None and content:
-            try:
-                try:
-                    exists = spanner_repo.get_csv(target_date)  # type: ignore[attr-defined]
-                except Exception:
-                    exists = None
-                should_upload_spanner = bool(result.get("changed")) or (exists is None) or force
-                if should_upload_spanner and filename:
-                    spanner_repo.save_csv(target_date, filename, content)  # type: ignore[attr-defined]
-                    result["uploaded_to_spanner"] = True
-                else:
-                    result["uploaded_to_spanner"] = False
-                result["spanner_row_id"] = target_date
-            except Exception as fe:
-                result["uploaded_to_spanner"] = False
-                result["spanner_error"] = str(fe)
-
-        if settings.FIRESTORE_ENABLED and firestore_repo is not None and content:
-            try:
-                try:
-                    exists_fs = firestore_repo.get_csv(target_date)  # type: ignore[attr-defined]
-                except Exception:
-                    exists_fs = None
-                should_upload_fs = bool(result.get("changed")) or (exists_fs is None) or force
-                if should_upload_fs and filename:
-                    firestore_repo.save_csv(target_date, filename, content)  # type: ignore[attr-defined]
-                    result["uploaded_to_firestore"] = True
-                else:
-                    result["uploaded_to_firestore"] = False
-                result["firestore_doc_id"] = target_date
-            except Exception as fe:
-                result["uploaded_to_firestore"] = False
-                result["firestore_error"] = str(fe)
-        if settings.SPANNER_ENABLED and spanner_repo is not None and "spanner_row_id" not in result:
-            result["spanner_row_id"] = target_date
-        if settings.SPANNER_ENABLED and spanner_repo is not None and "uploaded_to_spanner" not in result:
-            result["uploaded_to_spanner"] = False
-        if settings.FIRESTORE_ENABLED and firestore_repo is not None and "firestore_doc_id" not in result:
-            result["firestore_doc_id"] = target_date
-        if settings.FIRESTORE_ENABLED and firestore_repo is not None and "uploaded_to_firestore" not in result:
-            result["uploaded_to_firestore"] = False
-=======
         # If Supabase is enabled, upload when changed, or when doc doesn't exist yet
         if settings.SUPABASE_ENABLED and supabase_repo is not None and (result.get("path") or result.get("content")):
             try:
@@ -175,7 +92,6 @@
             except Exception as fe:
                 result["uploaded_to_supabase"] = False
                 result["supabase_error"] = str(fe)
->>>>>>> aa07de2f
         return result
     except Exception as exc:
         raise HTTPException(status_code=500, detail=f"crawl failed: {exc}") from exc
@@ -188,14 +104,6 @@
     x_admin_token: Optional[str] = Header(default=None),
 ):
     """
-<<<<<<< HEAD
-    Ensure a specific date's CSV exists in Spanner. If missing, try to upload it.
-    Order:
-      1) If record exists in Spanner -> return exists=true
-      2) If local file exists in `sources` -> upload to Spanner
-      3) Else attempt to download from CRAWL_URL with date override -> upload
-    """
-=======
     Ensure a specific date's CSV exists in Supabase. If missing, try to upload it.
     Order:
       1) If document exists in Supabase -> return exists=true
@@ -203,115 +111,18 @@
       3) Else attempt to download from CRAWL_URL with date override -> upload
     """
 
->>>>>>> aa07de2f
     token = _extract_bearer_token(authorization) or x_admin_token
     if not settings.ADMIN_TOKEN or token != settings.ADMIN_TOKEN:
         raise HTTPException(status_code=401, detail="Unauthorized")
 
-<<<<<<< HEAD
-    spanner_enabled = settings.SPANNER_ENABLED and spanner_repo is not None
-    firestore_enabled = settings.FIRESTORE_ENABLED and firestore_repo is not None
-
-    if not (spanner_enabled or firestore_enabled):
-        raise HTTPException(status_code=400, detail="No storage backend is enabled")
-=======
     if not settings.SUPABASE_ENABLED or supabase_repo is None:
         raise HTTPException(status_code=400, detail="Supabase is not enabled/configured")
->>>>>>> aa07de2f
 
     try:
         # Treat the path parameter as the source/original date
         src_date = date
         target_date = next_business_day(src_date)
 
-<<<<<<< HEAD
-        filename = f"auction_data_{src_date}.csv"
-
-        spanner_exists_before = None
-        firestore_exists_before = None
-        spanner_needs_upload = False
-        firestore_needs_upload = False
-        spanner_error = None
-        firestore_error = None
-
-        if spanner_enabled:
-            try:
-                exists = spanner_repo.get_csv(target_date)  # type: ignore[attr-defined]
-            except Exception as exc:
-                exists = None
-                spanner_error = f"check_failed: {exc}"
-            spanner_exists_before = exists is not None
-            spanner_needs_upload = not spanner_exists_before
-
-        if firestore_enabled:
-            try:
-                exists_fs = firestore_repo.get_csv(target_date)  # type: ignore[attr-defined]
-            except Exception as exc:
-                exists_fs = None
-                firestore_error = f"check_failed: {exc}"
-            firestore_exists_before = exists_fs is not None
-            firestore_needs_upload = not firestore_exists_before
-
-        if not spanner_needs_upload and not firestore_needs_upload:
-            response = {
-                "date": target_date,
-                "exists_before": spanner_exists_before if spanner_enabled else firestore_exists_before,
-                "uploaded_to_spanner": False,
-                "uploaded_to_firestore": False,
-                "source": None,
-            }
-            if spanner_exists_before is not None:
-                response["spanner_exists_before"] = spanner_exists_before
-            if firestore_exists_before is not None:
-                response["firestore_exists_before"] = firestore_exists_before
-            if spanner_error:
-                response["spanner_error"] = spanner_error
-            if firestore_error:
-                response["firestore_error"] = firestore_error
-            return response
-
-        content = None
-        source_used = None
-        last_error = None
-
-        if spanner_needs_upload or firestore_needs_upload:
-            path = resolve_csv_filepath(filename)
-            if path:
-                try:
-                    with open(path, "rb") as f:
-                        content = f.read()
-                    source_used = "local"
-                except Exception as exc:
-                    last_error = f"local_read_failed: {exc}"
-
-        if content is None:
-            if not settings.CRAWL_URL:
-                raise HTTPException(status_code=400, detail="CRAWL_URL not configured")
-            result = download_if_changed(
-                settings.CRAWL_URL,
-                file_ext="csv",
-                filename_prefix="auction_data_",
-                date_override=src_date,
-                return_bytes_on_no_change=True,
-            )
-            filename = result.get("filename") or filename
-            if result.get("path"):
-                import os
-
-                p = result["path"]
-                filename = os.path.basename(p) or filename
-                try:
-                    with open(p, "rb") as f:
-                        content = f.read()
-                    source_used = "download"
-                except Exception as exc:
-                    content = result.get("content")
-                    last_error = f"read_download_path_failed: {exc}"
-            else:
-                content = result.get("content")
-                if content is not None:
-                    source_used = "download"
-=======
         # 1) Check Supabase existence for target date first
         try:
             exists = supabase_repo.get_csv(target_date)  # type: ignore[attr-defined]
@@ -368,7 +179,6 @@
                 last_error = f"read_download_path_failed: {fe}"
         else:
             content = result.get("content")
->>>>>>> aa07de2f
 
         if not content:
             raise HTTPException(
@@ -379,43 +189,6 @@
                 ),
             )
 
-<<<<<<< HEAD
-        uploaded_to_spanner = False
-        uploaded_to_firestore = False
-
-        if spanner_needs_upload and spanner_enabled:
-            try:
-                spanner_repo.save_csv(target_date, filename or f"auction_data_{src_date}.csv", content)  # type: ignore[attr-defined]
-                uploaded_to_spanner = True
-                spanner_exists_before = False
-            except Exception as exc:
-                spanner_error = f"upload_failed: {exc}"
-
-        if firestore_needs_upload and firestore_enabled:
-            try:
-                firestore_repo.save_csv(target_date, filename or f"auction_data_{src_date}.csv", content)  # type: ignore[attr-defined]
-                uploaded_to_firestore = True
-                firestore_exists_before = False
-            except Exception as exc:
-                firestore_error = f"upload_failed: {exc}"
-
-        response = {
-            "date": target_date,
-            "exists_before": spanner_exists_before if spanner_enabled else firestore_exists_before,
-            "uploaded_to_spanner": uploaded_to_spanner if spanner_enabled else False,
-            "uploaded_to_firestore": uploaded_to_firestore if firestore_enabled else False,
-            "source": source_used,
-        }
-        if spanner_exists_before is not None:
-            response["spanner_exists_before"] = spanner_exists_before
-        if firestore_exists_before is not None:
-            response["firestore_exists_before"] = firestore_exists_before
-        if spanner_error:
-            response["spanner_error"] = spanner_error
-        if firestore_error:
-            response["firestore_error"] = firestore_error
-        return response
-=======
         try:
             supabase_repo.save_csv(target_date, filename or f"auction_data_{src_date}.csv", content)  # type: ignore[attr-defined]
             return {
@@ -426,7 +199,6 @@
             }
         except Exception as fe:
             raise HTTPException(status_code=500, detail=f"supabase_upload_failed: {fe}")
->>>>>>> aa07de2f
     except HTTPException:
         raise
     except Exception as exc:
