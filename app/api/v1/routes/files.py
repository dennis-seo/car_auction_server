<<<<<<< HEAD
import logging

from fastapi import APIRouter, HTTPException
from fastapi.responses import FileResponse, Response

from app.services.csv_service import (
    get_auction_data_for_date,
    get_csv_content_for_date,
    get_csv_path_for_date,
)
from app.core.config import settings


logger = logging.getLogger("auction.api")
=======
﻿from fastapi import APIRouter, HTTPException
from fastapi.responses import FileResponse, Response

from app.services.csv_service import get_csv_path_for_date, get_csv_content_for_date
from app.core.config import settings
>>>>>>> aa07de2f


router = APIRouter()


@router.get("/auction_date/{date}")
def get_auction_date(date: str):
    try:
        data = get_auction_data_for_date(date)
        if data is None:
            raise HTTPException(status_code=404, detail="Auction data not found")
        return data
    except HTTPException:
        raise
    except Exception as exc:
        logger.exception("Failed to fetch auction data from Spanner", extra={"date": date})
        raise HTTPException(status_code=500, detail="Failed to fetch auction data") from exc


@router.get("/csv/{date}")
@router.get("/files/{date}")
def get_csv(date: str):
    try:
<<<<<<< HEAD
        # Spanner mode: fetch bytes and return direct response
        if settings.SPANNER_ENABLED:
=======
        # Supabase mode: fetch bytes and return direct response
        if settings.SUPABASE_ENABLED:
>>>>>>> aa07de2f
            content, filename = get_csv_content_for_date(date)
            if content is None:
                raise HTTPException(status_code=404, detail="CSV not found")
            headers = {
                "Content-Disposition": f"attachment; filename={filename}",
            }
            return Response(content=content, media_type="text/csv", headers=headers)

        # Local mode: serve file
        path, filename = get_csv_path_for_date(date)
        if path is None:
            raise HTTPException(status_code=404, detail="CSV not found")
        return FileResponse(
            path,
            media_type="text/csv",
            filename=filename,
        )
    except HTTPException:
        raise
    except Exception as exc:
        raise HTTPException(status_code=500, detail="Failed to fetch CSV") from exc<|MERGE_RESOLUTION|>--- conflicted
+++ resolved
@@ -1,55 +1,19 @@
-<<<<<<< HEAD
-import logging
-
-from fastapi import APIRouter, HTTPException
-from fastapi.responses import FileResponse, Response
-
-from app.services.csv_service import (
-    get_auction_data_for_date,
-    get_csv_content_for_date,
-    get_csv_path_for_date,
-)
-from app.core.config import settings
-
-
-logger = logging.getLogger("auction.api")
-=======
 ﻿from fastapi import APIRouter, HTTPException
 from fastapi.responses import FileResponse, Response
 
 from app.services.csv_service import get_csv_path_for_date, get_csv_content_for_date
 from app.core.config import settings
->>>>>>> aa07de2f
 
 
 router = APIRouter()
-
-
-@router.get("/auction_date/{date}")
-def get_auction_date(date: str):
-    try:
-        data = get_auction_data_for_date(date)
-        if data is None:
-            raise HTTPException(status_code=404, detail="Auction data not found")
-        return data
-    except HTTPException:
-        raise
-    except Exception as exc:
-        logger.exception("Failed to fetch auction data from Spanner", extra={"date": date})
-        raise HTTPException(status_code=500, detail="Failed to fetch auction data") from exc
 
 
 @router.get("/csv/{date}")
 @router.get("/files/{date}")
 def get_csv(date: str):
     try:
-<<<<<<< HEAD
-        # Spanner mode: fetch bytes and return direct response
-        if settings.SPANNER_ENABLED:
-=======
         # Supabase mode: fetch bytes and return direct response
         if settings.SUPABASE_ENABLED:
->>>>>>> aa07de2f
             content, filename = get_csv_content_for_date(date)
             if content is None:
                 raise HTTPException(status_code=404, detail="CSV not found")
@@ -70,4 +34,4 @@
     except HTTPException:
         raise
     except Exception as exc:
-        raise HTTPException(status_code=500, detail="Failed to fetch CSV") from exc+        raise HTTPException(status_code=500, detail="Failed to fetch CSV") from exc
