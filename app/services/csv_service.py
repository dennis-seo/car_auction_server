<<<<<<< HEAD
import csv
import io
from typing import Any, Dict, Optional, Tuple
=======
﻿from typing import Optional, Tuple
>>>>>>> aa07de2f

from app.core.config import settings
from app.repositories.file_repo import list_auction_csv_files, resolve_csv_filepath
from app.utils.bizdate import next_business_day, previous_source_candidates_for_mapped
<<<<<<< HEAD
=======

try:
    # Optional import; only used when enabled
    from app.repositories import supabase_repo  # type: ignore
except Exception:  # pragma: no cover - optional dependency
    supabase_repo = None  # type: ignore


def _supabase_enabled() -> bool:
    return settings.SUPABASE_ENABLED and supabase_repo is not None
>>>>>>> aa07de2f

try:
    # Optional import; only used when enabled
    from app.repositories import spanner_repo  # type: ignore
except Exception:  # pragma: no cover - optional dependency
    spanner_repo = None  # type: ignore

def list_available_dates() -> list[str]:
<<<<<<< HEAD
    if settings.SPANNER_ENABLED and spanner_repo is not None:
        return spanner_repo.list_dates()  # type: ignore[attr-defined]
=======
    if _supabase_enabled():
        try:
            return supabase_repo.list_dates()  # type: ignore[attr-defined]
        except Exception:
            # Fallback to local listing on failure
            pass
>>>>>>> aa07de2f
    files = list_auction_csv_files()
    mapped: set[str] = set()
    for name in files:
        # Expecting pattern: auction_data_YYMMDD.csv (original source date)
        if name.startswith("auction_data_") and name.endswith(".csv"):
            src_date = name.replace("auction_data_", "").replace(".csv", "")
            if len(src_date) == 6 and src_date.isdigit():
                try:
                    mapped.add(next_business_day(src_date))
                except Exception:
                    continue
    result = sorted(mapped, reverse=True)
    return result
<<<<<<< HEAD


def list_available_dates_paginated(page: int, size: int) -> dict[str, object]:
    if page < 1:
        raise ValueError("page must be >= 1")
    if size < 1:
        raise ValueError("size must be >= 1")

    dates = list_available_dates()
    total = len(dates)
    start = (page - 1) * size
    end = start + size
    items = dates[start:end]
    return {
        "items": items,
        "page": page,
        "size": size,
        "total": total,
        "total_pages": (total + size - 1) // size if size else 0,
        "has_next": end < total,
        "has_prev": start > 0,
    }
=======
>>>>>>> aa07de2f


def get_csv_path_for_date(date: str) -> Tuple[Optional[str], str]:
    filename = f"auction_data_{date}.csv"
<<<<<<< HEAD
    # When Spanner is enabled, we return (None, filename) to indicate remote fetch
    if settings.SPANNER_ENABLED and spanner_repo is not None:
=======
    # When Supabase is enabled, we return (None, filename) to indicate remote fetch
    if _supabase_enabled():
>>>>>>> aa07de2f
        return None, filename
    # Local mode: requested date is mapped business date. Find source file by candidates.
    for src in previous_source_candidates_for_mapped(date):
        fname = f"auction_data_{src}.csv"
        path = resolve_csv_filepath(fname)
        if path:
            return path, fname
    # Fallback: try exact name if present
    path = resolve_csv_filepath(filename)
    return path, filename


def get_csv_content_for_date(date: str) -> Tuple[Optional[bytes], str]:
<<<<<<< HEAD
    """Fetch CSV content bytes (Spanner) or None with filename for context."""
    filename = f"auction_data_{date}.csv"
    if settings.SPANNER_ENABLED and spanner_repo is not None:
        try:
            res = spanner_repo.get_csv(date)  # type: ignore[attr-defined]
=======
    """Fetch CSV content bytes (Supabase) or None with filename for context."""
    filename = f"auction_data_{date}.csv"
    if _supabase_enabled():
        try:
            res = supabase_repo.get_csv(date)  # type: ignore[attr-defined]
>>>>>>> aa07de2f
            if res is None:
                return None, filename
            content, fname = res
            return content, fname or filename
        except Exception:
            return None, filename
    # Local mode: read file content
    path = resolve_csv_filepath(filename)
    if not path:
        return None, filename
    try:
        with open(path, "rb") as f:
            return f.read(), filename
    except Exception:
<<<<<<< HEAD
        return None, filename


def get_auction_data_for_date(date: str) -> Optional[Dict[str, Any]]:
    if settings.SPANNER_ENABLED and spanner_repo is not None:
        return spanner_repo.get_items(date)  # type: ignore[attr-defined]

    content, filename = get_csv_content_for_date(date)
    if content is None:
        return None

    text = content.decode("utf-8-sig")
    reader = csv.DictReader(io.StringIO(text))
    items: list[Dict[str, Any]] = []

    for idx, row in enumerate(reader, start=1):
        if not row:
            continue
        items.append(
            {
                "row_order": idx,
                "sell_number": _safe_int(row.get("sell_number")),
                "car_number": _safe_str(row.get("car_number")),
                "post_title": _safe_str(row.get("Post Title")),
                "title": _safe_str(row.get("title")),
                "color": _safe_str(row.get("color")),
                "fuel": _safe_str(row.get("fuel")),
                "image": _safe_str(row.get("image")),
                "km": _safe_int(row.get("km")),
                "price": _safe_int(row.get("price")),
                "trans": _safe_str(row.get("trans")),
                "year": _safe_int(row.get("year")),
                "auction_name": _safe_str(row.get("auction_name")),
                "vin": _safe_str(row.get("vin")),
                "score": _safe_str(row.get("score")),
                "created_at": None,
            }
        )

    return {
        "date": date,
        "source_filename": filename,
        "row_count": len(items),
        "updated_at": None,
        "items": items,
    }


def _safe_int(value: Optional[str]) -> Optional[int]:
    if value is None:
        return None
    value = value.strip()
    if not value:
        return None
    try:
        return int(value.replace(",", ""))
    except ValueError:
        return None


def _safe_str(value: Optional[str]) -> Optional[str]:
    if value is None:
        return None
    value = value.strip()
    return value or None
=======
        return None, filename
>>>>>>> aa07de2f
<|MERGE_RESOLUTION|>--- conflicted
+++ resolved
@@ -1,16 +1,8 @@
-<<<<<<< HEAD
-import csv
-import io
-from typing import Any, Dict, Optional, Tuple
-=======
 ﻿from typing import Optional, Tuple
->>>>>>> aa07de2f
 
 from app.core.config import settings
 from app.repositories.file_repo import list_auction_csv_files, resolve_csv_filepath
 from app.utils.bizdate import next_business_day, previous_source_candidates_for_mapped
-<<<<<<< HEAD
-=======
 
 try:
     # Optional import; only used when enabled
@@ -21,26 +13,15 @@
 
 def _supabase_enabled() -> bool:
     return settings.SUPABASE_ENABLED and supabase_repo is not None
->>>>>>> aa07de2f
 
-try:
-    # Optional import; only used when enabled
-    from app.repositories import spanner_repo  # type: ignore
-except Exception:  # pragma: no cover - optional dependency
-    spanner_repo = None  # type: ignore
 
 def list_available_dates() -> list[str]:
-<<<<<<< HEAD
-    if settings.SPANNER_ENABLED and spanner_repo is not None:
-        return spanner_repo.list_dates()  # type: ignore[attr-defined]
-=======
     if _supabase_enabled():
         try:
             return supabase_repo.list_dates()  # type: ignore[attr-defined]
         except Exception:
             # Fallback to local listing on failure
             pass
->>>>>>> aa07de2f
     files = list_auction_csv_files()
     mapped: set[str] = set()
     for name in files:
@@ -54,42 +35,12 @@
                     continue
     result = sorted(mapped, reverse=True)
     return result
-<<<<<<< HEAD
-
-
-def list_available_dates_paginated(page: int, size: int) -> dict[str, object]:
-    if page < 1:
-        raise ValueError("page must be >= 1")
-    if size < 1:
-        raise ValueError("size must be >= 1")
-
-    dates = list_available_dates()
-    total = len(dates)
-    start = (page - 1) * size
-    end = start + size
-    items = dates[start:end]
-    return {
-        "items": items,
-        "page": page,
-        "size": size,
-        "total": total,
-        "total_pages": (total + size - 1) // size if size else 0,
-        "has_next": end < total,
-        "has_prev": start > 0,
-    }
-=======
->>>>>>> aa07de2f
 
 
 def get_csv_path_for_date(date: str) -> Tuple[Optional[str], str]:
     filename = f"auction_data_{date}.csv"
-<<<<<<< HEAD
-    # When Spanner is enabled, we return (None, filename) to indicate remote fetch
-    if settings.SPANNER_ENABLED and spanner_repo is not None:
-=======
     # When Supabase is enabled, we return (None, filename) to indicate remote fetch
     if _supabase_enabled():
->>>>>>> aa07de2f
         return None, filename
     # Local mode: requested date is mapped business date. Find source file by candidates.
     for src in previous_source_candidates_for_mapped(date):
@@ -103,19 +54,11 @@
 
 
 def get_csv_content_for_date(date: str) -> Tuple[Optional[bytes], str]:
-<<<<<<< HEAD
-    """Fetch CSV content bytes (Spanner) or None with filename for context."""
-    filename = f"auction_data_{date}.csv"
-    if settings.SPANNER_ENABLED and spanner_repo is not None:
-        try:
-            res = spanner_repo.get_csv(date)  # type: ignore[attr-defined]
-=======
     """Fetch CSV content bytes (Supabase) or None with filename for context."""
     filename = f"auction_data_{date}.csv"
     if _supabase_enabled():
         try:
             res = supabase_repo.get_csv(date)  # type: ignore[attr-defined]
->>>>>>> aa07de2f
             if res is None:
                 return None, filename
             content, fname = res
@@ -130,72 +73,4 @@
         with open(path, "rb") as f:
             return f.read(), filename
     except Exception:
-<<<<<<< HEAD
-        return None, filename
-
-
-def get_auction_data_for_date(date: str) -> Optional[Dict[str, Any]]:
-    if settings.SPANNER_ENABLED and spanner_repo is not None:
-        return spanner_repo.get_items(date)  # type: ignore[attr-defined]
-
-    content, filename = get_csv_content_for_date(date)
-    if content is None:
-        return None
-
-    text = content.decode("utf-8-sig")
-    reader = csv.DictReader(io.StringIO(text))
-    items: list[Dict[str, Any]] = []
-
-    for idx, row in enumerate(reader, start=1):
-        if not row:
-            continue
-        items.append(
-            {
-                "row_order": idx,
-                "sell_number": _safe_int(row.get("sell_number")),
-                "car_number": _safe_str(row.get("car_number")),
-                "post_title": _safe_str(row.get("Post Title")),
-                "title": _safe_str(row.get("title")),
-                "color": _safe_str(row.get("color")),
-                "fuel": _safe_str(row.get("fuel")),
-                "image": _safe_str(row.get("image")),
-                "km": _safe_int(row.get("km")),
-                "price": _safe_int(row.get("price")),
-                "trans": _safe_str(row.get("trans")),
-                "year": _safe_int(row.get("year")),
-                "auction_name": _safe_str(row.get("auction_name")),
-                "vin": _safe_str(row.get("vin")),
-                "score": _safe_str(row.get("score")),
-                "created_at": None,
-            }
-        )
-
-    return {
-        "date": date,
-        "source_filename": filename,
-        "row_count": len(items),
-        "updated_at": None,
-        "items": items,
-    }
-
-
-def _safe_int(value: Optional[str]) -> Optional[int]:
-    if value is None:
-        return None
-    value = value.strip()
-    if not value:
-        return None
-    try:
-        return int(value.replace(",", ""))
-    except ValueError:
-        return None
-
-
-def _safe_str(value: Optional[str]) -> Optional[str]:
-    if value is None:
-        return None
-    value = value.strip()
-    return value or None
-=======
-        return None, filename
->>>>>>> aa07de2f
+        return None, filename