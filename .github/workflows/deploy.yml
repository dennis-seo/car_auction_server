name: Build and Deploy

on:
  push:
    branches: [ main ]

jobs:
  build:
    runs-on: ubuntu-latest
    environment: CloudRun 
    outputs:
      image-digest: ${{ steps.build.outputs.digest }}
    
    steps:
    - uses: actions/checkout@v4
    
    - name: Login to Docker Hub
      uses: docker/login-action@v3
      with:
        username: ${{ secrets.DOCKER_USERNAME }}
        password: ${{ secrets.DOCKER_PASSWORD }}
    
    - name: Build and push
      id: build
      uses: docker/build-push-action@v5
      with:
        context: .
        push: true
        tags: ${{ secrets.DOCKER_USERNAME }}/car-auction:${{ github.sha }}

  deploy:
    needs: build  # build 작업 완료 후 실행
    runs-on: ubuntu-latest
    environment: CloudRun 
    
    steps:
    - name: Authenticate to GCP
      uses: google-github-actions/auth@v2
      with:
        credentials_json: ${{ secrets.GCP_SA_KEY }}
    
    - name: Deploy to Cloud Run
      uses: google-github-actions/deploy-cloudrun@v2
      with:
        service: car-auction
        image: docker.io/${{ secrets.DOCKER_USERNAME }}/car-auction:${{ github.sha }}
        region: asia-northeast3
        env_vars: |
          COMMIT_SHA=${{ github.sha }}
          ADMIN_TOKEN=${{ secrets.ADMIN_TOKEN }}
          CRAWL_URL=${{ secrets.CRAWL_URL && secrets.CRAWL_URL || 'https://www.xn--2q1bm5w1qdbqaq6cwvm.com/wp-content/themes/welcomecar-new/auction_data.csv' }}
<<<<<<< HEAD
          SPANNER_ENABLED=${{ secrets.SPANNER_ENABLED || 'true' }}
          SPANNER_INSTANCE=${{ secrets.SPANNER_INSTANCE || 'car-auction-250926' }}
          SPANNER_DATABASE=${{ secrets.SPANNER_DATABASE || 'car_auction_spanner' }}
          SPANNER_ITEMS_TABLE=${{ secrets.SPANNER_ITEMS_TABLE || 'auction_items' }}
          SPANNER_METADATA_TABLE=${{ secrets.SPANNER_METADATA_TABLE || 'auction_batches' }}
=======
          FIRESTORE_ENABLED=${{ secrets.FIRESTORE_ENABLED }}
>>>>>>> aa07de2f
<|MERGE_RESOLUTION|>--- conflicted
+++ resolved
@@ -49,12 +49,4 @@
           COMMIT_SHA=${{ github.sha }}
           ADMIN_TOKEN=${{ secrets.ADMIN_TOKEN }}
           CRAWL_URL=${{ secrets.CRAWL_URL && secrets.CRAWL_URL || 'https://www.xn--2q1bm5w1qdbqaq6cwvm.com/wp-content/themes/welcomecar-new/auction_data.csv' }}
-<<<<<<< HEAD
-          SPANNER_ENABLED=${{ secrets.SPANNER_ENABLED || 'true' }}
-          SPANNER_INSTANCE=${{ secrets.SPANNER_INSTANCE || 'car-auction-250926' }}
-          SPANNER_DATABASE=${{ secrets.SPANNER_DATABASE || 'car_auction_spanner' }}
-          SPANNER_ITEMS_TABLE=${{ secrets.SPANNER_ITEMS_TABLE || 'auction_items' }}
-          SPANNER_METADATA_TABLE=${{ secrets.SPANNER_METADATA_TABLE || 'auction_batches' }}
-=======
-          FIRESTORE_ENABLED=${{ secrets.FIRESTORE_ENABLED }}
->>>>>>> aa07de2f
+          FIRESTORE_ENABLED=${{ secrets.FIRESTORE_ENABLED }}